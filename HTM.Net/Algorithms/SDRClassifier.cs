--- conflicted
+++ resolved
@@ -81,11 +81,7 @@
         //private Map<int, int> _activeBitHistory;
         private int _maxInputIdx;
         private int _maxBucketIdx;
-<<<<<<< HEAD
-        private readonly Map<int, SparseMatrix> _weightMatrix;
-=======
-        private Map<int, double[][]> _weightMatrix;
->>>>>>> 929315d2
+        private Map<int, SparseMatrix> _weightMatrix;
         private readonly List<object> _actualValues;
         private string g_debugPrefix = "SDRClassifier";
 
@@ -184,10 +180,10 @@
 
             if (Verbosity >= 1)
             {
-                Console.WriteLine(String.Format("\n{0}: compute ", g_debugPrefix));
+                Console.WriteLine($"\n{g_debugPrefix}: compute ");
                 Console.WriteLine(" recordNum: " + recordNum);
                 Console.WriteLine(" learnIteration: " + _learnIteration);
-                Console.WriteLine(String.Format(" patternNZ({0}): {1}", patternNZ.Length, Arrays.ToString(patternNZ)));
+                Console.WriteLine($" patternNZ({patternNZ.Length}): {Arrays.ToString(patternNZ)}");
                 Console.WriteLine(" classificationIn: " + classification);
             }
 
@@ -314,11 +310,10 @@
                 {
                     if (retVal.GetActualValue(key) == null) continue;
 
-                    Object[] actual = new Object[] { retVal.GetActualValue(key) };
-                    Console.WriteLine(String.Format("  {0} steps: {1}", key, PFormatArray(actual)));
+                    object[] actual = { retVal.GetActualValue(key) };
+                    Console.WriteLine($"  {key} steps: {PFormatArray(actual)}");
                     int bestBucketIdx = retVal.GetMostProbableBucketIndex(key);
-                    Console.WriteLine(String.Format("   most likely bucket idx: {0}, value: {1} ", bestBucketIdx,
-                        retVal.GetActualValue(bestBucketIdx)));
+                    Console.WriteLine($"   most likely bucket idx: {bestBucketIdx}, value: {retVal.GetActualValue(bestBucketIdx)} ");
 
                 }
                 /*
@@ -412,11 +407,10 @@
                 _patternNZHistory = new Deque<Tuple>(maxSteps);
 
                 // Reset weight matrix following the parameters
-                _weightMatrix = new Map<int, double[][]>();
+                _weightMatrix = new Map<int, SparseMatrix>();
                 foreach (int step in pSteps)
                 {
-                    //_weightMatrix[step] = DenseMatrix.Create(_maxInputIdx + 1, _maxBucketIdx + 1, 0);
-                    _weightMatrix[step] = ArrayUtils.CreateJaggedArray<double>(_maxInputIdx + 1, _maxBucketIdx + 1);
+                    _weightMatrix[step] = SparseMatrix.Create(_maxInputIdx + 1, _maxBucketIdx + 1, 0);
                 }
             }
             Steps = pSteps;
