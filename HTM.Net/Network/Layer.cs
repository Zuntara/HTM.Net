﻿using System;
using System.Collections;
using System.Collections.Concurrent;
using System.Collections.Generic;
using System.Diagnostics;
using System.Linq;
using System.Reactive.Linq;
using System.Reactive.Subjects;
using System.Threading;
using System.Threading.Tasks;
using HTM.Net.Algorithms;
using HTM.Net.Encoders;
using HTM.Net.Model;
using HTM.Net.Network.Sensor;
using HTM.Net.Util;
using log4net;

namespace HTM.Net.Network
{
    /// <summary>
    /// <p>
    /// Implementation of the biological layer of a region in the neocortex. Here, a
    /// <see cref="ILayer"/> contains the physical structure (columns, cells, dendrites etc)
    /// shared by a sequence of algorithms which serve to implement the predictive
    /// inferencing present in this, the allegory to its biological equivalent.
    /// </p>
    /// <p>
    /// <b>COMPOSITION:</b> A Layer is constructed with <see cref="Parameters"/> which
    /// configure the behavior of most of the key algorithms a Layer may contain. It
    /// is also <em>optionally</em> constructed with each of the algorithms in turn.
    /// A Layer that includes an <see cref="IEncoder"/> is always initially configured with
    /// a <see cref="MultiEncoder"/>. The child encoders contained within the MultiEncoder
    /// are configured from the Map included with the specified Parameters, keyed by
    /// {@link Parameters.KEY#FIELD_ENCODING_MAP}.
    /// </p>
    /// <p>
    /// A field encoding map consists of one map for each of the fields to be
    /// encoded. Each individual map in the field encoding map contains the typical
    /// <see cref="IEncoder"/> parameters, plus a few "meta" parameters needed to describe
    /// the field and its data type as follows:
    /// </p>
    /// 
    /// <pre>
    ///      Map&lt;String, Map&lt;String, Object&gt;&gt; fieldEncodings = new HashMap&lt;&gt;();
    ///      
    ///      Map&lt;String, Object&gt; inner = new HashMap&lt;&gt;();
    ///      inner.put("n", n);
    ///      inner.put("w", w);
    ///      inner.put("minVal", min);
    ///      inner.put("maxVal", max);
    ///      inner.put("radius", radius);
    ///      inner.put("resolution", resolution);
    ///      inner.put("periodic", periodic);
    ///      inner.put("clip", clip);
    ///      inner.put("forced", forced);
    ///      // These are meta info to aid in Encoder construction
    ///      inner.put("fieldName", fieldName);
    ///      inner.put("fieldType", fieldType); (see {@link FieldMetaType} for type examples)
    ///      inner.put("encoderType", encoderType); (i.e. ScalarEncoder, SDRCategoryEncoder, DateEncoder...etc.)
    ///      
    ///      Map&lt;String, Object&gt; inner2 = new HashMap&lt;&gt;();
    ///      inner.put("n", n);
    ///      inner.put("w", w);
    ///      inner.put("minVal", min);
    ///      inner.put("maxVal", max);
    ///      inner.put("radius", radius);
    ///      inner.put("resolution", resolution);
    ///      inner.put("periodic", periodic);
    ///      inner.put("clip", clip);
    ///      inner.put("forced", forced);
    ///      // These are meta info to aid in Encoder construction
    ///      inner.put("fieldName", fieldName);
    ///      inner.put("fieldType", fieldType); (see {@link FieldMetaType} for type examples)
    ///      inner.put("encoderType", encoderType); (i.e. ScalarEncoder, SDRCategoryEncoder, DateEncoder...etc.)
    ///      
    ///      fieldEncodings.put("consumption", inner);  // Where "consumption" is an example field name (field name is "generic" in above code)
    ///      fieldEncodings.put("temperature", inner2);
    ///      
    ///      Parameters p = Parameters.GetDefaultParameters();
    ///      p.setParameterByKey(KEY.FIELD_ENCODING_MAP, fieldEncodings);
    /// </pre>
    /// 
    /// For an example of how to create the field encodings map in a reusable way,
    /// see NetworkTestHarness and its usage within the LayerTest class.
    /// 
    /// <p>
    /// The following is an example of Layer construction with everything included
    /// (i.e. Sensor, SpatialPooler, TemporalMemory, CLAClassifier, Anomaly
    /// (computer))
    /// 
    /// <pre>
    /// // See the test harness for more information
    /// Parameters p = NetworkTestHarness.GetParameters();
    /// 
    /// // How to merge (union) two <see cref="Parameters"/> objects. This one merges
    /// // the Encoder parameters into default parameters.
    /// p = p.union(NetworkTestHarness.GetHotGymTestEncoderParams());
    /// 
    /// // You can overwrite parameters as needed like this
    /// p.setParameterByKey(KEY.RANDOM, new MersenneTwister(42));
    /// p.setParameterByKey(KEY.COLUMN_DIMENSIONS, new int[] { 2048 });
    /// p.setParameterByKey(KEY.POTENTIAL_RADIUS, 200);
    /// p.setParameterByKey(KEY.INHIBITION_RADIUS, 50);
    /// p.setParameterByKey(KEY.GLOBAL_INHIBITIONS, true);
    /// 
    /// Map&lt;String, Object&gt; params = new HashMap&lt;&gt;();
    /// params.put(KEY_MODE, Mode.PURE);
    /// params.put(KEY_WINDOW_SIZE, 3);
    /// params.put(KEY_USE_MOVING_AVG, true);
    /// Anomaly anomalyComputer = Anomaly.create(params);
    /// 
    /// Layer&lt;?&gt; l = Network.createLayer(&quot;TestLayer&quot;, p).alterParameter(KEY.AUTO_CLASSIFY, true).add(anomalyComputer).add(new TemporalMemory()).add(new SpatialPooler())
    ///                 .add(Sensor.create(FileSensor::create, SensorParams.create(Keys::path, &quot;&quot;, ResourceLocator.path(&quot;rec-center-hourly-small.csv&quot;))));
    /// </pre>
    /// 
    /// </summary>
    /// <typeparam name="T"></typeparam>
    [Serializable]
    public class Layer<T> : BaseRxLayer
    {
        [NonSerialized]
        protected static readonly ILog Logger = LogManager.GetLogger(typeof(Layer<T>));

<<<<<<< HEAD
        protected readonly FunctionFactory _factory;
=======
        protected int numColumns;

        private FunctionFactory _factory;
>>>>>>> 6024a011

        /// <summary>
        /// Active columns in the <see cref="SpatialPooler"/> at time "t"
        /// </summary>
        protected int[] FeedForwardActiveColumns;
        /// <summary>
        /// Active column indexes from the <see cref="SpatialPooler"/> at time "t"
        /// </summary>
        protected int[] FeedForwardSparseActives;
        /// <summary>
        /// Predictive <see cref="Cell"/>s in the <see cref="TemporalMemory"/> at time "t - 1"
        /// </summary>
        protected HashSet<Cell> PreviousPredictiveCells;
        /// <summary>
        /// Predictive <see cref="Cell"/>s in the <see cref="TemporalMemory"/> at time "t"
        /// </summary>
        protected HashSet<Cell> PredictiveCells;
        /// <summary>
        /// Active <see cref="Cell"/>s in the <see cref="TemporalMemory"/> at time "t"
        /// </summary>
        protected HashSet<Cell> ActiveCells;

        private bool _isHalted;

        private Layer<IInference> _next;
        private Layer<IInference> _previous;

        /// <summary>
        /// Retains the order of added items - for use with interposed <see cref="IObservable{T}"/>
        /// </summary>
        private readonly List<object> _addedItems = new List<object>();

        /// <summary>
        /// Indicates whether there is a generic processing node entered
        /// </summary>
        private bool _hasGenericProcess;

        /// <summary>
        /// List of <see cref="Encoders"/> used when storing bucket information 
        /// see <see cref="DoEncoderBucketMapping(IInference, IDictionary{string, object})"/>
        /// </summary>
        private List<EncoderTuple> _encoderTuples;

        private NamedTuple _classifiers;

        /// <summary>
        /// Creates a new <see cref="ILayer"/> using the <see cref="Network"/> level <see cref="Parameters"/>
        /// </summary>
        /// <param name="n">the parent <see cref="Network"/></param>
        public Layer(Network n)
            : this(n, n.GetParameters())
        {

        }

        /// <summary>
        /// Creates a new <see cref="ILayer"/> using the specified <see cref="Parameters"/>
        /// </summary>
        /// <param name="n">the parent <see cref="Network"/></param>
        /// <param name="p">the <see cref="Parameters"/> to use with this <see cref="ILayer"/></param>
        public Layer(Network n, Parameters p)
            : this("[Layer " + TimeUtils.CurrentTimeMillis() + "]", n, p)
        {

        }

        /// <summary>
        /// Creates a new <see cref="ILayer"/> using the specified <see cref="Parameters"/>
        /// </summary>
        /// <param name="name">the name identifier of this <see cref="ILayer"/></param>
        /// <param name="n">the parent <see cref="Network"/></param>
        /// <param name="p">the <see cref="Parameters"/> to use with this <see cref="ILayer"/></param>
        public Layer(string name, Network n, Parameters p)
            : base(name, n, p)
        {
            _factory = new FunctionFactory(this);

            ObservableDispatch = CreateDispatchMap();
        }

        /// <summary>
        /// Creates a new <see cref="ILayer"/> initialized with the specified algorithmic components.
        /// </summary>
        /// <param name="params"> A <see cref="Parameters"/> object containing configurations for a SpatialPooler, TemporalMemory, and Encoder (all or none may be used).</param>
        /// <param name="e">(optional) The Network API only uses a <see cref="MultiEncoder"/> at the top level because of its ability to delegate to child encoders.</param>
        /// <param name="sp">(optional) <see cref="SpatialPooler"/></param>
        /// <param name="tm">(optional) <see cref="TemporalMemory"/></param>
        /// <param name="autoCreateClassifiers">(optional) Indicates that the <see cref="Parameters"/> object contains the configurations necessary to create the required encoders.</param>
        /// <param name="a">(optional) An <see cref="Anomaly"/> computer.</param>
        public Layer(Parameters @params, MultiEncoder e, SpatialPooler sp, TemporalMemory tm, bool? autoCreateClassifiers, Anomaly a)
            : base(@params, e, sp, tm, autoCreateClassifiers, a)
        {
            _factory = new FunctionFactory(this);

            ObservableDispatch = CreateDispatchMap();

            if (Logger.IsDebugEnabled)
            {
                Logger.Debug(string.Format("Layer successfully created containing: {0}{1}{2}{3}{4}", (Encoder == null ? "" : "MultiEncoder,"), (SpatialPooler == null ? "" : "SpatialPooler,"), (TemporalMemory == null ? ""
                                : "TemporalMemory,"), (autoCreateClassifiers == null ? "" : "Auto creating CLAClassifiers for each input field."), (AnomalyComputer == null ? "" : "Anomaly")));
            }
        }

        public override object PostDeSerialize()
        {
            RecreateSensors();

            FunctionFactory old = _factory;
            _factory = new FunctionFactory(this);
            _factory.Inference = (ManualInput) old.Inference.PostDeSerialize(old.Inference);

            _checkPointOpObservers = new List<IObserver<byte[]>>();

            if (Sensor != null)
            {
                Sensor.SetLocalParameters(this.Params);
                // Initialize encoders and recreate encoding index mapping.
                Sensor.PostDeSerialize();
            }
            else
            {
                // Dispatch functions (Observables) are transient & non-serializable so they must be rebuilt.
                ObservableDispatch = CreateDispatchMap();
                // Dispatch chain will not propagate unless it has subscribers.
                ParentNetwork.AddDummySubscriber();
            }
            // Flag which lets us know to skip or do certain setups during initialization.
            _isPostSerialized = true;
            
            _observers = new List<IObserver<IInference>>();

            return this;
        }

        /// <summary>
        /// Finalizes the initialization in one method call so that side effect
        /// operations to share objects and other special initialization tasks can
        /// happen all at once in a central place for maintenance ease.
        /// </summary>
        /// <returns></returns>
        public override ILayer Close()
        {
            if (IsClosed())
            {
                Logger.Warn("Close called on Layer " + GetName() + " which is already closed.");
                return this;
            }

            Params.Apply(Connections);

            if (Sensor != null)
            {
                Encoder = Encoder ?? Sensor.GetEncoder();
                Sensor.InitEncoder(Params);
                Connections.SetNumInputs(Encoder.GetWidth());
                if (ParentNetwork != null && ParentRegion != null)
                {
                    ParentNetwork.SetSensorRegion(ParentRegion);
                    object supplier;
                    if ((supplier = Sensor.GetSensorParams().Get("ONSUB")) != null)
                    {
                        if (supplier is PublisherSupplier) {
                            ((PublisherSupplier)supplier).SetNetwork(ParentNetwork);
                            ParentNetwork.SetPublisher(((PublisherSupplier)supplier).Get());
                        }
                    }
                }
            }

            // Create Encoder hierarchy from definitions & auto create classifiers
            // if specified
            if (Encoder != null)
            {
                if (Encoder.GetEncoders(Encoder) == null || Encoder.GetEncoders(Encoder).Count < 1)
                {
                    if (Params.GetParameterByKey(Parameters.KEY.FIELD_ENCODING_MAP) == null || ((Map<string, Map<string, object>>)Params.GetParameterByKey(Parameters.KEY.FIELD_ENCODING_MAP)).Count < 1)
                    {
                        Logger.Error("No field encoding map found for specified MultiEncoder");
                        throw new InvalidOperationException("No field encoding map found for specified MultiEncoder");
                    }

                    Encoder.AddMultipleEncoders((Map<string, Map<string, object>>)Params.GetParameterByKey(Parameters.KEY.FIELD_ENCODING_MAP));
                }

                // Make the declared column dimensions match the actual input
                // dimensions retrieved from the encoder
                int product = 0, inputLength, columnLength;
                if (((inputLength = ((int[])Params.GetParameterByKey(Parameters.KEY.INPUT_DIMENSIONS)).Length) != (columnLength = ((int[])Params.GetParameterByKey(Parameters.KEY.COLUMN_DIMENSIONS)).Length))
                            || Encoder.GetWidth() != (product = ArrayUtils.Product((int[])Params.GetParameterByKey(Parameters.KEY.INPUT_DIMENSIONS))))
                {

                    Logger.Warn("The number of Input Dimensions (" + inputLength + ") != number of Column Dimensions " + "(" + columnLength + ") --OR-- Encoder width (" + Encoder.GetWidth()
                                    + ") != product of dimensions (" + product + ") -- now attempting to fix it.");

                    int[] inferredDims = InferInputDimensions(Encoder.GetWidth(), columnLength);
                    if (inferredDims != null && inferredDims.Length > 0 && Encoder.GetWidth() == ArrayUtils.Product(inferredDims))
                    {
                        Logger.Info("Input dimension fix successful!");
                        Logger.Info("Using calculated input dimensions: " + Arrays.ToString(inferredDims));
                    }

                    Params.SetInputDimensions(inferredDims);
                    Connections.SetInputDimensions(inferredDims);
                }

            }

            AutoCreateClassifiers = AutoCreateClassifiers != null && (AutoCreateClassifiers.GetValueOrDefault() | (bool)Params.GetParameterByKey(Parameters.KEY.AUTO_CLASSIFY));

            if (AutoCreateClassifiers != null && AutoCreateClassifiers.GetValueOrDefault() && (_factory.Inference.GetClassifiers() == null || _factory.Inference.GetClassifiers().Count < 1))
            {
                _factory.Inference.SetClassifiers(MakeClassifiers(Encoder == null ? ParentNetwork.GetEncoder() : Encoder));

                // Note classifier addition by setting content mask
                AlgoContentMask |= LayerMask.ClaClassifier;
            }

            // We must adjust this Layer's inputDimensions to the size of the input
            // received from the previous Region's output vector.
            if (ParentRegion != null && ParentRegion.GetUpstreamRegion() != null)
            {
                int[] upstreamDims = new int[] { CalculateInputWidth() };
                Params.SetInputDimensions(upstreamDims);
                Connections.SetInputDimensions(upstreamDims);
            }
            else if (ParentRegion != null && ParentNetwork != null
                  && ParentRegion.Equals(ParentNetwork.GetSensorRegion()) && Encoder == null
                  && SpatialPooler != null)
            {

                ILayer curr = this;
                while ((curr = curr.GetPrevious()) != null)
                {
                    if (curr.GetEncoder() != null)
                    {
                        int[] dims = (int[])curr.GetParameters().GetParameterByKey(Parameters.KEY.INPUT_DIMENSIONS);
                        Params.SetInputDimensions(dims);
                        Connections.SetInputDimensions(dims);
                    }
                }
            }

            // Let the SpatialPooler initialize the matrix with its requirements
            if (SpatialPooler != null)
            {
                // The exact dimensions don't have to be the same but the number of
                // dimensions do!
                int inputLength, columnLength;
                if ((inputLength = ((int[])Params.GetParameterByKey(Parameters.KEY.INPUT_DIMENSIONS)).Length) !=
                     (columnLength = ((int[])Params.GetParameterByKey(Parameters.KEY.COLUMN_DIMENSIONS)).Length))
                {

                    Logger.Error("The number of Input Dimensions (" + inputLength + ") is not same as the number of Column Dimensions " +
                        "(" + columnLength + ") in Parameters! - SpatialPooler not initialized!");

                    return this;
                }
                SpatialPooler.Init(Connections);
            }

            // Let the TemporalMemory initialize the matrix with its requirements
            if (TemporalMemory != null)
            {
                TemporalMemory.Init(Connections);
            }

            this.numColumns = Connections.GetNumColumns();

            FeedForwardActiveColumns = new int[Connections.GetNumColumns()];

            _isClosed = true;

            Logger.Debug("Layer " + Name + " content initialize mask = " + AlgoContentMask); // Integer.toBinaryString(algo_content_mask)

            return this;
        }

        /// <summary>
        /// Called from <see cref="FunctionFactory.CreateSpatialFunc(SpatialPooler)"/> and from <see cref="Close()"/>
        /// to calculate the size of the input vector given the output source either being a <see cref="TemporalMemory"/>
        /// or a <see cref="SpatialPooler"/> - from this <see cref="Region"/> or a previous <see cref="Region"/>.
        /// </summary>
        /// <returns>the length of the input vector</returns>
        public override int CalculateInputWidth()
        {
            // If no previous Layer, check upstream region for its output layer's output.
            if (_previous == null)
            {
                if (ParentRegion.GetUpstreamRegion() != null)
                {
                    // Upstream region with TM
                    if ((ParentRegion.GetUpstreamRegion().GetHead().GetMask() & LayerMask.TemporalMemory) == LayerMask.TemporalMemory)
                    {
                        var @out = (ParentRegion.GetUpstreamRegion().GetHead().GetConnections().GetCellsPerColumn() *
                                    (ParentRegion.GetUpstreamRegion().GetHead().GetConnections().GetMemory().GetMaxIndex() + 1));

                        return @out;
                    }
                    // Upstream region but no TM, so input is the upstream region's SP

                    return new SparseBinaryMatrix(ParentRegion.GetUpstreamRegion().GetHead().GetConnections().GetColumnDimensions()).GetMaxIndex() + 1;
                }
                // No previous Layer, and no upstream region
                // layer contains a TM so compute by cells;
                if (HasTemporalMemory() && !HasSpatialPooler())
                {
                    return GetConnections().GetCellsPerColumn() * (GetConnections().GetMemory().GetMaxIndex() + 1);
                }
                // layer only contains a SP
                return Connections.GetNumInputs();
            }
            else {
                // There is a previous Layer and that layer contains a TM so compute by cells;
                if ((_previous.AlgoContentMask & LayerMask.TemporalMemory) == LayerMask.TemporalMemory)
                {
                    SparseBinaryMatrix matrix = new SparseBinaryMatrix(_previous.GetConnections().GetColumnDimensions());
                    return _previous.GetConnections().GetCellsPerColumn() * (matrix.GetMaxIndex() + 1);
                }
                // Previous Layer but it has no TM so use the previous' column output (from SP)
                return new SparseBinaryMatrix(_previous.GetConnections().GetColumnDimensions()).GetMaxIndex() + 1;
            }
        }

        /// <summary>
        /// Given an input field width and Spatial Pooler dimensionality; this method
        /// will return an array of dimension sizes whose number is equal to the
        /// number of column dimensions. The sum of the returned dimensions will be
        /// equal to the flat input field width specified.
        /// 
        /// This method should be called when a disparity in dimensionality between
        /// the input field and the number of column dimensions is detected.
        /// Otherwise if the input field dimensionality is correctly specified, this
        /// method should <b>not</b> be used.
        /// </summary>
        /// <param name="inputWidth">the flat input width of an <see cref="IEncoder"/>'s output or the vector used as input to the <see cref="SpatialPooler"/></param>
        /// <param name="numDims">a number specifying the number of column dimensions that should be returned.</param>
        /// <returns></returns>
        public int[] InferInputDimensions(int inputWidth, int numDims)
        {
            double flatSize = inputWidth;
            double numColDims = numDims;
            //double sliceArrangement = Math.Pow(flatSize, 1 / numColDims);
            //double remainder = sliceArrangement % (int)sliceArrangement;
            int[] retVal = new int[(int)numColDims];
            double log = Math.Log10(flatSize);
            double dimensions = numColDims;
            double sliceArrangement = Math.Round(Math.Pow(10, (log / dimensions)), 8, MidpointRounding.AwayFromZero);//MathContext.DECIMAL32);.doubleValue();
            double remainder = sliceArrangement % (int)sliceArrangement;
            if (remainder > double.Epsilon)
            {
                for (int i = 0; i < numColDims - 1; i++)
                    retVal[i] = 1;
                retVal[(int)numColDims - 1] = (int)flatSize;
            }
            else {
                for (int i = 0; i < numColDims; i++)
                    retVal[i] = (int)sliceArrangement;
            }

            return retVal;
        }

        /// <summary>
        /// Allows the user to define the <see cref="Connections"/> object data structure
        /// to use. Or possibly to share connections between two <see cref="ILayer"/>s
        /// </summary>
        /// <param name="c">the <see cref="Connections"/> object to use.</param>
        /// <returns>this Layer instance (in fluent-style)</returns>
        public override ILayer Using(Connections c)
        {
            if (_isClosed)
            {
                throw new InvalidOperationException("Layer already \"closed\"");
            }
            Connections = c;
            return this;
        }

        /// <summary>
        /// Allows the user to specify the <see cref="Parameters"/> object used by this
        /// <see cref="ILayer"/>. If the intent is to share Parameters across multiple
        /// Layers, it must be kept in mind that two Layers containing the same
        /// algorithm may require specification of locally different parameter
        /// settings. In this case, one could use
        /// <see cref="BaseLayer.AlterParameter(Parameters.KEY,object)"/> method to change a local setting
        /// without impacting the same setting in the source parameters object. This
        /// is made possible because the <see cref="BaseLayer.AlterParameter(Parameters.KEY,object)"/> method
        /// first makes a local copy of the <see cref="Parameters"/> object, then modifies
        /// the specified parameter.
        /// </summary>
        /// <param name="p">the <see cref="Parameters"/> to use in this <see cref="ILayer"/></param>
        /// <returns>this <see cref="ILayer"/></returns>
        public override ILayer Using(Parameters p)
        {
            if (_isClosed)
            {
                throw new InvalidOperationException("Layer already \"closed\"");
            }
            Params = p;
            return this;
        }

        /// <summary>
        /// Adds an <see cref="HTMSensor{T}"/> to this <see cref="ILayer"/>. An HTMSensor is a regular
        /// <see cref="ISensor"/> (i.e. <see cref="FileSensor"/>, <see cref="URISensor"/>, or <see cref="ObservableSensor{T}"/>)
        /// which has had an <see cref="IEncoder"/> configured and added to it. HTMSensors are
        /// HTM Aware, where as regular Sensors have no knowledge of HTM requirements.
        /// </summary>
        /// <param name="sensor">the <see cref="HTMSensor{T}"/></param>
        /// <returns>this Layer instance (in fluent-style)</returns>
        public override ILayer Add(ISensor sensor)
        {
            if (_isClosed)
            {
                throw new InvalidOperationException("Layer already \"closed\"");
            }

            Sensor = (IHTMSensor)sensor;
            if (ParentNetwork != null && ParentRegion != null)
            {
                ParentNetwork.SetSensorRegion(ParentRegion);
                ParentNetwork.SetSensor(Sensor);
            }

            // Store the SensorParams for Sensor rebuild after deserialisation
            this.SensorParams = this.Sensor.GetSensorParams();

            return this;
        }

        /// <summary>
        /// Adds a <see cref="MultiEncoder"/> to this <see cref="ILayer"/>
        /// </summary>
        /// <param name="encoder">the added MultiEncoder</param>
        /// <returns>this Layer instance (in fluent-style)</returns>
        public override ILayer Add(MultiEncoder encoder)
        {
            if (_isClosed)
            {
                throw new InvalidOperationException("Layer already \"closed\"");
            }

            Encoder = encoder;
            return this;
        }

        /// <summary>
        /// Adds a <see cref="SpatialPooler"/> to this <see cref="ILayer"/>
        /// </summary>
        /// <param name="sp">the added SpatialPooler</param>
        /// <returns>this Layer instance (in fluent-style)</returns>
        public override ILayer Add(SpatialPooler sp)
        {
            if (_isClosed)
            {
                throw new InvalidOperationException("Layer already \"closed\"");
            }

            // Preserve addition order
            _addedItems.Add(sp);

            AlgoContentMask |= LayerMask.SpatialPooler;
            SpatialPooler = sp;
            return this;
        }

        /// <summary>
        /// Adds a <see cref="TemporalMemory"/> to this <see cref="ILayer"/>
        /// </summary>
        /// <param name="tm">the added TemporalMemory</param>
        /// <returns>this Layer instance (in fluent-style)</returns>
        public override ILayer Add(TemporalMemory tm)
        {
            if (_isClosed)
            {
                throw new InvalidOperationException("Layer already \"closed\"");
            }

            // Preserve addition order
            _addedItems.Add(tm);

            AlgoContentMask |= LayerMask.TemporalMemory;
            TemporalMemory = tm;

            return this;
        }

        /// <summary>
        /// Adds an <see cref="Anomaly"/> computer to this <see cref="ILayer"/>
        /// </summary>
        /// <param name="anomalyComputer">the Anomaly instance</param>
        /// <returns>this Layer instance (in fluent-style)</returns>
        public override ILayer Add(Anomaly anomalyComputer)
        {
            if (_isClosed)
            {
                throw new InvalidOperationException("Layer already \"closed\"");
            }

            // Preserve addition order
            _addedItems.Add(anomalyComputer);

            AlgoContentMask |= LayerMask.AnomalyComputer;
            AnomalyComputer = anomalyComputer;
            return this;
        }

        /// <summary>
        /// Adds a "generic" processing node into this <see cref="ILayer"/>'s processing
        /// chain.
        /// 
        /// <em><b>NOTE: When adding a generic node, the order of calls to
        /// the addXXX() methods becomes crucially important. Make sure you 
        /// have added items in a valid order in your "fluent" add call declarations.</b></em>
        /// </summary>
        /// <param name="func">a <see cref="Func{ManualInput, ManualInput}"/> function to be performed at the point 
        /// of insertion within the <see cref="ILayer"/>'s declaration.</param>
        /// <returns>this Layer instance (in fluent-style)</returns>
        public override ILayer Add(Func<ManualInput, ManualInput> func)
        {
            if (_isClosed)
            {
                throw new InvalidOperationException("Layer already \"closed\"");
            }
            if (func == null)
            {
                throw new InvalidOperationException("Cannot add a null Function");
            }

            _hasGenericProcess = true;
            // Preserve addition order
            _addedItems.Add(func);
            return this;
        }

        /// <summary>
        /// Processes a single element, sending the specified input up the configured
        /// chain of algorithms or components within this <see cref="ILayer"/>; resulting in
        /// any {@link Subscriber}s or {@link Observer}s being notified of results
        /// corresponding to the specified input (unless a <see cref="SpatialPooler"/>
        /// "primer delay" has been configured).
        /// 
        /// The first input to the Layer invokes a method to resolve the transformer
        /// at the bottom of the input chain, therefore the "type" (&lt;T&gt;) of the
        /// input cannot be changed once this method is called for the first time.
        /// </summary>
        /// <typeparam name="TInput"></typeparam>
        /// <param name="t">the input object who's type is generic.</param>
        public override void Compute<TInput>(TInput t)
        {
            if (!_isClosed)
            {
                Close();
            }

            Increment();

            if (!DispatchCompleted())
            {
                CompleteDispatch(t);
            }

            Publisher.OnNext(t);
        }

        /// <summary>
        /// Stops the processing of this <see cref="ILayer"/>'s processing thread.
        /// </summary>
        public override void Halt()
        {
            object supplier = null;
            if (Sensor != null && (supplier = Sensor.GetSensorParams().Get("ONSUB")) != null)
            {
                if (supplier is PublisherSupplier) {
                    ((PublisherSupplier)supplier).ClearSuppliedInstance();
                }
            }

            // Signal the Observer chain to complete
            if (LayerThread == null)
            {
                Publisher.OnCompleted();
                if (_next != null)
                {
                    _next.Halt();
                }
            }
            _isHalted = true;
        }

        /// <summary>
        /// Returns a flag indicating whether this layer's processing thread has been halted or not.
        /// </summary>
        public override bool IsHalted()
        {
            return _isHalted;
        }

        /// <summary>
        /// Completes the dispatch chain of algorithm <see cref="IObservable{T}"/>s with
        /// specialized <see cref="Transformer"/>s for each algorithm contained within this
        /// Layer. This method then starts the output stream processing of its
        /// <see cref="ISensor"/> in a separate Thread (if it exists) - logging this
        /// event.
        /// 
        /// Calling this method sets a flag on the underlying Sensor marking it as
        /// "Terminal" meaning that it cannot be restarted and its output stream
        /// cannot be accessed again.
        /// </summary>
        public override void Start()
        {
            if (_isHalted)
            {
                Restart(true);
                return;
            }

            // Save boilerplate setup steps by automatically closing when start is
            // called.
            if (!_isClosed)
            {
                Close();
            }

            if (Sensor == null)
            {
                throw new InvalidOperationException("A sensor must be added when the mode is not Network.Mode.MANUAL");
            }

            Encoder = Encoder ?? Sensor.GetEncoder();

            try
            {
                CompleteDispatch(new int[] { });
            }
            catch (Exception e)
            {
                NotifyError(e);
            }

            StartLayerThread();
        }

<<<<<<< HEAD
                var outputStream = (IBaseStream)Sensor.GetOutputStream();

                int[] intArray = null;
                object inputObject;

                while (!outputStream.EndOfStream)
                {
                    inputObject = outputStream.ReadUntyped();
                    if (inputObject is int[])
                    {
                        intArray = (int[])inputObject;
                    }
                    bool doComputation = false;
                    bool computed = false;
                    try
                    {
                        if (_isHalted)
                        {
                            NotifyComplete();
                            if (_next != null)
                            {
                                _next.Halt();
                            }
                        }
                        else
                        {
                            doComputation = true;
                        }
                    }
                    catch (Exception e)
                    {
                        Console.WriteLine(e);
                        NotifyError(new ApplicationException("Unknown Exception while filtering input", e));
                        throw;
                    }

                    if (!doComputation) continue;

                    try
                    {

                        //Debug.WriteLine("Computing in the foreach loop: " + Arrays.ToString(intArray));
                        if (intArray != null) _factory.Inference.SetEncoding(intArray);

                        Compute(inputObject);
                        computed = true;

                        // Notify all downstream observers that the stream is closed
                        if (!Sensor.EndOfStream())
                        {
                            NotifyComplete();
                        }
                    }
                    catch (Exception e)
                    {
                        Console.WriteLine(e);
                        if (Debugger.IsAttached) Debugger.Break();
                        NotifyError(e);
                    }

                    if (!computed)
                    {
                        // Wait a little while, because new work can come
                        Thread.Sleep(5000);
                    }
                }

                Debug.WriteLine("#> Layer [" + GetName() + "] thread has exited.");
            }, TaskCreationOptions.LongRunning);

            //LayerThread.Name = "Sensor Layer [" + GetName() + "] Thread";
            LayerThread.Start();

            Logger.Debug(string.Format("Start called on Layer thread {0}", LayerThread));
=======
        public override void Restart(bool startAtIndex)
        {
            _isHalted = false;

            if (!_isClosed)
            {
                Start();
            }
            else
            {
                if (Sensor == null)
                {
                    throw new InvalidOperationException("A sensor must be added when the mode is not Network.Mode.MANUAL");
                }

                // Re-init the Sensor only if we're halted and haven't already been initialized
                // following a deserialization.
                if (!_isPostSerialized)
                {
                    // Recreate the Sensor and its underlying Stream
                    RecreateSensors();
                }

                if (ParentNetwork != null)
                {
                    ParentNetwork.SetSensor(Sensor);
                }

                ObservableDispatch = CreateDispatchMap();
                
                this.Encoder = Encoder ?? Sensor.GetEncoder();

                _skip = startAtIndex ?
                    (Sensor.GetSensorParams().Get("ONSUB")) != null ? -1 : _recordNum :
                        (_recordNum = -1);

                try
                {
                    CompleteDispatch(new int[] { });
                }
                catch (Exception e)
                {
                    NotifyError(e);
                }

                StartLayerThread();

                Logger.Debug($"Re-Start called on Layer thread {LayerThread}");
            }
>>>>>>> 6024a011
        }

        /// <summary>
        /// Sets a pointer to the "next" Layer in this <see cref="ILayer"/>'s <see cref="IObservable{T}"/> sequence.
        /// </summary>
        /// <param name="l"></param>
        public void Next(Layer<IInference> l)
        {
            _next = l;
        }

        /// <summary>
        /// Returns the next Layer following this Layer in order of process flow.
        /// </summary>
        public override ILayer GetNext()
        {
            return _next;
        }

        /// <summary>
        /// Sets a pointer to the "previous" Layer in this <see cref="ILayer"/>'s <see cref="IObservable{T}"/> sequence.
        /// </summary>
        /// <param name="l"></param>
        public void Previous(Layer<IInference> l)
        {
            _previous = l;
        }

        /// <summary>
        /// Returns the previous Layer preceding this Layer in order of process flow.
        /// </summary>
        public override ILayer GetPrevious()
        {
            return _previous;
        }

        /// <summary>
        /// Returns the current predictive <see cref="Cell"/>s
        /// </summary>
        /// <returns>the binary vector representing the current prediction.</returns>
        public HashSet<Cell> GetPredictiveCells()
        {
            return PredictiveCells;
        }

        /// <summary>
        /// Returns the previous predictive <see cref="Cell"/>s
        /// </summary>
        /// <returns>the binary vector representing the current prediction.</returns>
        public HashSet<Cell> GetPreviousPredictiveCells()
        {
            return PreviousPredictiveCells;
        }

        /// <summary>
        /// Returns the current (dense) array of column indexes which represent
        /// columns which have become activated during the current input sequence
        /// from the SpatialPooler.
        /// </summary>
        /// <returns>the array of active column indexes</returns>
        public int[] GetFeedForwardActiveColumns()
        {
            return FeedForwardActiveColumns;
        }

        /// <summary>
        /// Returns the <see cref="Cell"/>s activated in the <see cref="TemporalMemory"/> at time "t"
        /// </summary>
        /// <returns></returns>
        public HashSet<Cell> GetActiveCells()
        {
            return ActiveCells;
        }

        /// <summary>
        /// Sets the sparse form of the <see cref="SpatialPooler"/> column activations and returns the specified array.
        /// </summary>
        /// <param name="activesInSparseForm">the sparse column activations</param>
        private int[] SetFeedForwardSparseActives(int[] activesInSparseForm)
        {
            FeedForwardSparseActives = activesInSparseForm;
            return FeedForwardSparseActives;
        }

        /// <summary>
        /// Returns the SpatialPooler column activations in sparse form (indexes of the on bits).
        /// </summary>
        public int[] GetFeedForwardSparseActives()
        {
            return FeedForwardSparseActives;
        }

        /// <summary>
        /// Returns the values submitted to this <see cref="ILayer"/> in an array whose
        /// indexes correspond to the indexes of probabilities returned when calling
        /// <see cref="GetAllPredictions(string,int)"/>.
        /// </summary>
        /// <typeparam name="TV"></typeparam>
        /// <param name="field">The field name of the required prediction</param>
        /// <param name="step">The step for the required prediction</param>
        public TV[] GetAllValues<TV>(string field, int step)
        {
            if (CurrentInference == null || CurrentInference.GetClassifiers() == null)
            {
                throw new InvalidOperationException("Predictions not available. " + "Either classifiers unspecified or inferencing has not yet begun.");
            }

            Classification<object> c = CurrentInference.GetClassification(field);
            if (c == null)
            {
                Logger.Debug(string.Format("No Classification exists for the specified field: {0}", field));
            }

            return c?.GetActualValues().Select(av => av != null ? (TV)av : default(TV)).ToArray();

            //return (V[])c.GetActualValues().Cast<V>().ToArray();
        }

        /// <summary>
        /// Returns a double[] containing a prediction confidence measure for each
        /// bucket (unique entry as determined by an encoder). In order to relate the
        /// probability to an actual value, call <see cref="GetAllValues(string,int)"/>
        /// which returns an array containing the actual values submitted to this
        /// <see cref="ILayer"/> - the indexes of each probability will match the index of
        /// each actual value entered.
        /// </summary>
        /// <param name="field">The field name of the required prediction</param>
        /// <param name="step">The step for the required prediction</param>
        public double[] GetAllPredictions(string field, int step)
        {
            if (CurrentInference == null || CurrentInference.GetClassifiers() == null)
            {
                throw new InvalidOperationException("Predictions not available. " + "Either classifiers unspecified or inferencing has not yet begun.");
            }

            Classification<object> c = CurrentInference.GetClassification(field);
            if (c == null)
            {
                Logger.Debug(string.Format("No Classification exists for the specified field: {0}", field));
            }

            return c?.GetStats(step);
        }

        /// <summary>
        /// Returns the value whose probability is calculated to be the highest for the specified field and step.
        /// </summary>
        /// <typeparam name="TK"></typeparam>
        /// <param name="field">The field name of the required prediction</param>
        /// <param name="step">The step for the required prediction</param>
        public TK GetMostProbableValue<TK>(string field, int step)
        {
            if (CurrentInference == null || CurrentInference.GetClassifiers() == null)
            {
                throw new InvalidOperationException("Predictions not available. " + "Either classifiers unspecified or inferencing has not yet begun.");
            }

            Classification<object> c = CurrentInference.GetClassification(field);
            if (c == null)
            {
                Logger.Debug(string.Format("No Classification exists for the specified field: {0}", field));
            }

            return (TK)c?.GetMostProbableValue(step);
        }

        /// <summary>
        /// Returns the bucket index of the value with the highest calculated probability for the specified field and step.
        /// </summary>
        /// <param name="field">The field name of the required prediction</param>
        /// <param name="step">The step for the required prediction</param>
        public int GetMostProbableBucketIndex(string field, int step)
        {
            if (CurrentInference == null || CurrentInference.GetClassifiers() == null)
            {
                throw new InvalidOperationException("Predictions not available. " + "Either classifiers unspecified or inferencing has not yet begun.");
            }

            Classification<object> c = CurrentInference.GetClassification(field);
            if (c == null)
            {
                Logger.Debug(string.Format("No Classification exists for the specified field: {0}", field));
            }

            Debug.Assert(c != null, "c != null");
            return c.GetMostProbableBucketIndex(step);
        }

        /// <summary>
        /// Resets the <see cref="TemporalMemory"/> if it exists.
        /// </summary>
        public override void Reset()
        {
            if (TemporalMemory == null)
            {
                Logger.Debug("Attempt to reset Layer: " + GetName() + "without TemporalMemory");
            }
            else {
                TemporalMemory.Reset(Connections);
                ResetRecordNum();
            }
        }

        /// <summary>
        /// We cannot create the <see cref="IObservable{T}"/> sequence all at once because the
        /// first step is to transform the input type to the type the rest of the
        /// sequence uses (<see cref="IObservable{IInference}"/>). This can only happen
        /// during the actual call to <see cref="Compute{T}(T)"/> which presents the
        /// input type - so we create a map of all types of expected inputs, and then
        /// connect the sequence at execution time; being careful to only incur the
        /// cost of sequence assembly on the first call to <see cref="Compute{T}(T)"/>.
        /// After the first call, we dispose of this map and its contents.
        /// </summary>
        /// <returns>the map of input types to <see cref="Transformer"/></returns>
        protected override Map<Type, IObservable<ManualInput>> CreateDispatchMap()
        {
            Map<Type, IObservable<ManualInput>> obsDispatch = new Map<Type, IObservable<ManualInput>>();

            Publisher = new Subject<object>(); //PublishSubject.create();

            obsDispatch.Add(typeof(IDictionary), _factory.CreateMultiMapFunc(Publisher.Select(t => t)));
            obsDispatch.Add(typeof(ManualInput), _factory.CreateManualInputFunc(Publisher.Select(t => t)));
            obsDispatch.Add(typeof(string[]), _factory.CreateEncoderFunc(Publisher.Select(t => t)));
            obsDispatch.Add(typeof(int[]), _factory.CreateVectorFunc(Publisher.Select(t => t)));
            obsDispatch.Add(typeof(ImageDefinition), _factory.CreateImageFunc(Publisher.Select(t => t)));

            return obsDispatch;
        }

        // ////////////////////////////////////////////////////////////
        // PRIVATE METHODS AND CLASSES BELOW HERE //
        // ////////////////////////////////////////////////////////////

        /// <summary>
        /// Connects the first observable which does the transformation of input
        /// types, to the rest of the sequence - then clears the helper map and sets it to null.
        /// </summary>
        /// <typeparam name="TInput"></typeparam>
        /// <param name="t"></param>
        private void CompleteDispatch<TInput>(TInput t)
        {
            // Get the Input Transformer for the specified input type
            IObservable<ManualInput> sequence = ResolveObservableSequence(t);

            // If this Layer has a Sensor, map its encoder buckets
            sequence = MapEncoderBuckets(sequence);

            // Add the rest of the chain observables for the other added algorithms.
            sequence = FillInSequence(sequence);

            // Adds the delegate observer to the subscribers
            // Subscribes the sequence to the delegate subscriber
            // Clears the input types to transfers map
            CompleteSequenceDispatch(sequence);

            // Handle global network sensor access.
            if (Sensor == null && ParentNetwork != null && ParentNetwork.IsTail(this))
            {
                Sensor = (IHTMSensor)ParentNetwork?.GetSensor();
            }
            else if (ParentNetwork != null && Sensor != null)
            {
                ParentNetwork.SetSensor(Sensor);
            }
        }

        /// <summary>
        /// If this Layer has a Sensor, map its encoder's buckets
        /// </summary>
        /// <param name="sequence"></param>
        /// <returns></returns>
        private IObservable<ManualInput> MapEncoderBuckets(IObservable<ManualInput> sequence)
        {
            if (HasSensor())
            {
                if (GetSensor().GetMetaInfo().GetFieldTypes().Any(ft => ft == FieldMetaType.SparseArray || ft == FieldMetaType.DenseArray || ft == FieldMetaType.Coord || ft == FieldMetaType.Geo))
                {
                    if (AutoCreateClassifiers.GetValueOrDefault())
                    {
                        throw new InvalidOperationException("Cannot autoclassify with raw array input or " + " Coordinate based encoders... Remove auto classify setting.");
                    }
                    return sequence;
                }

                sequence = sequence.Select(m =>
                {
                    DoEncoderBucketMapping(m, ((IHTMSensor)GetSensor()).GetInputMap());
                    return m;
                });
                //if (GetSensor().GetMetaInfo().GetFieldTypes().stream().anyMatch(ft-> {
                //    return ft == FieldMetaType.SARR || ft == FieldMetaType.DARR || ft == FieldMetaType.COORD || ft == FieldMetaType.GEO;
                //})) {
                //    if (autoCreateClassifiers)
                //    {
                //        throw new InvalidOperationException("Cannot autoclassify with raw array input or " + " Coordinate based encoders... Remove auto classify setting.");
                //    }
                //    return sequence;
                //}
                //sequence = sequence.map(m-> {
                //    doEncoderBucketMapping(m, getSensor().GetInputMap());
                //    return m;
                //});
            }

            return sequence;
        }

        /// <summary>
        /// Stores a <see cref="NamedTuple"/> which contains the input values and bucket
        /// information - keyed to the encoded field name so that a classifier can
        /// retrieve it later on in the processing sequence.
        /// </summary>
        /// <param name="inference"></param>
        /// <param name="encoderInputMap"></param>
        private void DoEncoderBucketMapping(IInference inference, IDictionary<string, object> encoderInputMap)
        {
            if (_encoderTuples == null)
            {
                _encoderTuples = Encoder.GetEncoders(Encoder);
            }

            // Store the encoding
            int[] encoding = inference.GetEncoding();

            foreach (EncoderTuple t in _encoderTuples)
            {
                string name = t.GetName();
                IEncoder e = t.GetEncoder();

                int bucketIdx;

                object o;
                if (encoderInputMap.GetType().FullName.Contains("InputMap"))
                {
                    var getMethod = encoderInputMap.GetType().GetMethod("Get");
                    getMethod = getMethod.MakeGenericMethod(e.GetEncoderType());
                    o = getMethod.Invoke(encoderInputMap, new object[] { name }); // encoderInputMap[name]
                }
                else
                {
                    o = encoderInputMap[name];
                }

                if (o is DateTime)
                {
                    bucketIdx = ((DateEncoder)e).GetBucketIndices((DateTime)o)[0];
                }
                else if (o is double)
                {
                    bucketIdx = e.GetBucketIndices((double)o)[0];
                }
                else if (o is int)
                {
                    bucketIdx = e.GetBucketIndices((int)o)[0];
                }
                else {
                    bucketIdx = e.GetBucketIndices((string)o)[0];
                }

                int offset = t.GetOffset();
                int[] tempArray = new int[e.GetWidth()];
                Array.Copy(encoding, offset, tempArray, 0, tempArray.Length);

                inference.GetClassifierInput().Add(name, new NamedTuple(new[] { "name", "inputValue", "bucketIdx", "encoding" }, name, o, bucketIdx, tempArray));
            }
        }

        /// <summary>
        /// Connects the <see cref="Transformer"/> to the rest of the <see cref="IObservable{T}"/> sequence.
        /// </summary>
        /// <param name="o">the Transformer part of the sequence.</param>
        /// <returns>the completed <see cref="IObservable{T}"/> sequence.</returns>
        private IObservable<ManualInput> FillInSequence(IObservable<ManualInput> o)
        {

            // Route to ordered dispatching if required.
            if (_hasGenericProcess)
            {
                return FillInOrderedSequence(o);
            }

            // Spatial Pooler config
            if (SpatialPooler != null)
            {
                int? skipCount;
                if ((skipCount = ((int?)Params.GetParameterByKey(Parameters.KEY.SP_PRIMER_DELAY))) != null)
                {
                    o = o.Select(_factory.CreateSpatialFunc(SpatialPooler)).Skip(skipCount.GetValueOrDefault());
                    //o = o.map(factory.CreateSpatialFunc(spatialPooler)).skip(skipCount);
                }
                else {
                    o = o.Select(_factory.CreateSpatialFunc(SpatialPooler));
                }
            }

            // Temporal Memory config
            if (TemporalMemory != null)
            {
                o = o.Select(_factory.CreateTemporalFunc(TemporalMemory));
            }

            // Classifier config
            if (AutoCreateClassifiers != null && AutoCreateClassifiers.GetValueOrDefault())
            {
                o = o.Select(_factory.CreateClassifierFunc());
            }

            // Anomaly config
            if (AnomalyComputer != null)
            {
                o = o.Select(_factory.CreateAnomalyFunc(AnomalyComputer));
            }

            return o;
        }

        /// <summary>
        /// Connects <see cref="IObservable{T}"/> or <see cref="Transformer"/> emissions in the order they are declared.
        /// </summary>
        /// <param name="o">first <see cref="IObservable{T}"/> in sequence.</param>
        /// <returns></returns>
        private IObservable<ManualInput> FillInOrderedSequence(IObservable<ManualInput> o)
        {
            _addedItems.Reverse();

            foreach (object node in _addedItems)
            {
                var func = node as Func<ManualInput, ManualInput>;
                if (func != null) // Func<,>
                {
                    o = o.Select(func);
                }
                else if (node is SpatialPooler)
                {
                    int? skipCount;
                    if ((skipCount = ((int?)Params.GetParameterByKey(Parameters.KEY.SP_PRIMER_DELAY))) != null)
                    {
                        o = o.Select(_factory.CreateSpatialFunc(SpatialPooler)).Skip(skipCount.GetValueOrDefault());
                    }
                    else {
                        o = o.Select(_factory.CreateSpatialFunc(SpatialPooler));
                    }
                }
                else if (node is TemporalMemory)
                {
                    o = o.Select(_factory.CreateTemporalFunc(TemporalMemory));
                }
            }

            // Classifier config
            if (AutoCreateClassifiers != null && AutoCreateClassifiers.GetValueOrDefault())
            {
                o = o.Select(_factory.CreateClassifierFunc());
            }

            // Anomaly config
            if (AnomalyComputer != null)
            {
                o = o.Select(_factory.CreateAnomalyFunc(AnomalyComputer));
            }

            return o;
        }

        /// <summary>
        /// Creates the <see cref="NamedTuple"/> of names to encoders used in the observable sequence.
        /// </summary>
        /// <param name="encoder"></param>
        /// <returns></returns>
        private NamedTuple MakeClassifiers(MultiEncoder encoder)
        {
            if (_classifiers != null) return _classifiers;
            Type classificationType = (Type)Params.GetParameterByKey(Parameters.KEY.AUTO_CLASSIFY_TYPE);

            string[] names = new string[encoder.GetEncoders(encoder).Count];
            IClassifier[] ca = new IClassifier[names.Length];
            int i = 0;
            foreach (EncoderTuple et in encoder.GetEncoders(encoder))
            {
                names[i] = et.GetFieldName();
                ca[i] = (IClassifier)Activator.CreateInstance(classificationType); //new CLAClassifier();
                i++;
            }
            var result = new NamedTuple(names, (object[])ca);
            _classifiers = result;
            return result;
        }

        public override IClassifier GetClassifier(MultiEncoder encoder, string predictedFieldName)
        {
            if (_classifiers == null) MakeClassifiers(encoder);
            return _classifiers[predictedFieldName] as IClassifier;
        }

        /// <summary>
        /// Called internally to invoke the <see cref="SpatialPooler"/>
        /// </summary>
        /// <param name="input">the current input vector</param>
        /// <returns></returns>
        internal virtual int[] SpatialInput(int[] input)
        {
            if (input == null)
            {
                Logger.Info("Layer " + GetName() + " received null input");
            }
            else if (input.Length < 1)
            {
                Logger.Info("Layer " + GetName() + " received zero length bit vector");
                return input;
            }

            int[] activeColumns = new int[numColumns];
            SpatialPooler.Compute(Connections, input, activeColumns, IsLearn || (Sensor != null && Sensor.GetMetaInfo().IsLearn()));

            return activeColumns;
        }

        /// <summary>
        /// Called internally to invoke the <see cref="TemporalMemory"/>
        /// </summary>
        /// <param name="input"> the current input vector</param>
        /// <param name="mi">the current input inference container</param>
        /// <returns></returns>
        internal virtual int[] TemporalInput(int[] input, ManualInput mi)
        {
            ComputeCycle cc;
            if (Sensor != null)
            {
                if (Sensor.GetMetaInfo().IsReset())
                {
                    TemporalMemory.Reset(Connections);
                }

                cc = TemporalMemory.Compute(Connections, input, Sensor.GetMetaInfo().IsLearn());
            }
            else {
                cc = TemporalMemory.Compute(Connections, input, IsLearn);
            }

            PreviousPredictiveCells = PredictiveCells;

            // Store the predictive columns
            mi.SetPredictiveCells(PredictiveCells = cc.PredictiveCells());
            // Store activeCells
            mi.SetActiveCells(ActiveCells = cc.ActiveCells());
            // Store the Compute Cycle
            mi.SetComputeCycle(cc);
            return SDR.AsCellIndices(ActiveCells = cc.ActiveCells());
        }

<<<<<<< HEAD
        public FunctionFactory GetFunctionFactory()
        {
            return _factory;
        }

=======
        protected void StartLayerThread()
        {
            LayerThread = new Task(() =>
            {
                Logger.Debug("Layer [" + GetName() + "] started Sensor output stream processing.");

                //////////////////////////

                var outputStream = Sensor.GetOutputStream();

                int[] intArray;
                while (!outputStream.EndOfStream)
                {
                    intArray = outputStream.Read();
                    bool doComputation = false;
                    bool computed = false;
                    try
                    {
                        if (_isHalted)
                        {
                            NotifyComplete();
                            if (_next != null)
                            {
                                _next.Halt();
                            }
                        }
                        else
                        {
                            doComputation = true;
                        }
                    }
                    catch (Exception e)
                    {
                        Console.WriteLine(e);
                        NotifyError(new ApplicationException("Unknown Exception while filtering input", e));
                        throw;
                    }

                    if (!doComputation) continue;

                    try
                    {

                        //Debug.WriteLine("Computing in the foreach loop: " + Arrays.ToString(intArray));
                        _factory.Inference.SetEncoding(intArray);

                        Compute(intArray);
                        computed = true;

                        // Notify all downstream observers that the stream is closed
                        if (!Sensor.EndOfStream())
                        {
                            NotifyComplete();
                        }
                    }
                    catch (Exception e)
                    {
                        Console.WriteLine(e);
                        if (Debugger.IsAttached) Debugger.Break();
                        NotifyError(e);
                    }

                    if (!computed)
                    {
                        // Wait a little while, because new work can come
                        Thread.Sleep(5000);
                    }
                }

                Debug.WriteLine("#> Layer [" + GetName() + "] thread has exited.");
                //////////////////////////

                // Applies "terminal" function, at this point the input stream
                // is "sealed".
                //sensor.GetOutputStream().Filter(i =>
                //{
                //    try
                //    {
                //        if (isHalted)
                //        {
                //            NotifyComplete();
                //            if (next != null)
                //            {
                //                next.Halt();
                //            }
                //            return false;
                //        }
                //        return true;
                //    }
                //    catch (Exception e)
                //    {
                //        Console.WriteLine(e);
                //        NotifyError(new ApplicationException("Unknown Exception while filtering input", e));
                //        throw;
                //    }
                //}).ForEach(intArray =>
                //{
                //    try
                //    {

                //        //Debug.WriteLine("Computing in the foreach loop: " + Arrays.ToString(intArray));
                //        factory.inference.Encoding(intArray);

                //        //T computeInput = (T)Convert.ChangeType(intArray, typeof(int[]));

                //        Compute(intArray);

                //        // Notify all downstream observers that the stream is closed
                //        if (!sensor.HasNext())
                //        {
                //            NotifyComplete();
                //        }
                //    }
                //    catch (Exception e)
                //    {
                //        Console.WriteLine(e);
                //        if (Debugger.IsAttached) Debugger.Break();
                //        NotifyError(e);
                //    }

                //});
            }, TaskCreationOptions.LongRunning);

            //LayerThread.Name = "Sensor Layer [" + GetName() + "] Thread";
            LayerThread.Start();
            Logger.Debug($"Start called on Layer thread {LayerThread}");
        }

        
>>>>>>> 6024a011
        //////////////////////////////////////////////////////////////
        //        Inner Class Definition Transformer Example        //
        //////////////////////////////////////////////////////////////

        /// <summary>
        /// Factory which returns an <see cref="IObservable{T}"/> capable of transforming known
        /// input formats to the universal format object passed between all
        /// Observables in the Observable chains making up the processing steps
        /// involving HTM algorithms.
        /// 
        /// The <see cref="Transformer"/> implementations are used to transform various
        /// inputs into a <see cref="ManualInput"/>, and thus are used at the beginning of
        /// any Observable chain; each succeding Observable in a given chain would
        /// then communicate via passed ManualInputs or <see cref="IInference"/>s (which are
        /// the same thing).
        /// 
        /// <see cref="Layer{T}.CompleteDispatch{V}(V)"/>
        /// <see cref="Layer{T}.ResolveObservableSequence{V}(V)"/>
        /// <see cref="Layer{T}.FillInSequence(System.IObservable{HTM.Net.Network.ManualInput})"/>
        /// </summary>
<<<<<<< HEAD
        public class FunctionFactory
=======
        [Serializable]
        internal class FunctionFactory
>>>>>>> 6024a011
        {
            internal Layer<T> Layer { get; set; }

            public ManualInput Inference = new ManualInput();

            public FunctionFactory(Layer<T> layer)
            {
                Layer = layer;
            }

            //////////////////////////////////////////////////////////////////////////////
            //                              TRANSFORMERS                                //
            //////////////////////////////////////////////////////////////////////////////
            /**
             * WARNING: UNIMPLEMENTED
             * 
             * <p>
             * Emits an <see cref="IObservable{T}"/> which is transformed from a String[] of
             * csv input to one that emits <see cref="IInference"/>s.
             * </p>
             * <p>
             * This class currently lacks the implementation of csv parsing into
             * distinct Object types - which is necessary to compose a "multi-map"
             * necessary to input data into the <see cref="MultiEncoder"/> necessary to
             * encode multiple field inputs.
             * </p>
             * <p>
             * TODO: Implement later
             * </p>
             */
            class String2Inference : Transformer<string[], ManualInput>
            {
                private FunctionFactory FunctionFactory { get; }

                public String2Inference(FunctionFactory functionFactory)
                {
                    FunctionFactory = functionFactory;
                }

                protected override ManualInput DoMapping(string[] t1)
                {
                    ////////////////////////////////////////////////////////////////////////
                    //                  Do transformative work here                       //
                    //                                                                    //
                    // In "real life", this will send data through the MultiEncoder       //
                    // Below is simply a faked out place holder...                        //
                    ////////////////////////////////////////////////////////////////////////
                    int[] sdr = new int[t1.Length];
                    for (int i = 0; i < sdr.Length; i++)
                    {
                        sdr[i] = int.Parse(t1[i]);
                    }

                    return FunctionFactory.Inference.SetRecordNum(FunctionFactory.Layer.GetRecordNum()).SetSdr(sdr).SetLayerInput(sdr);
                }

                //    public override Observable<ManualInput> call(Observable<String[]> t1)
                //    {
                //        return t1.map(new Func<String[], ManualInput>() {

                //        @Override
                //        public ManualInput call(String[] t1)
                //    {

                //        ////////////////////////////////////////////////////////////////////////
                //        //                  Do transformative work here                       //
                //        //                                                                    //
                //        // In "real life", this will send data through the MultiEncoder       //
                //        // Below is simply a faked out place holder...                        //
                //        ////////////////////////////////////////////////////////////////////////
                //        int[] sdr = new int[t1.length];
                //        for (int i = 0; i < sdr.length; i++)
                //        {
                //            sdr[i] = Integer.parseInt(t1[i]);
                //        }

                //        return inference.recordNum(GetRecordNum()).sdr(sdr).layerInput(sdr);
                //    }
                //});
                //}
            }

            /**
             * <p>
             * Emits an <see cref="IObservable{T}"/> which is transformed from a Map input
             * type to one that emits <see cref="IInference"/>s.
             * </p>
             * <p>
             * This <see cref="Transformer"/> is used when the input to a given
             * {@link Layer} is a map of fields to input Objects. It is typically
             * used when a Layer is configured with a <see cref="MultiEncoder"/> (which is
             * the only encoder type that may be contained within a Layer, because
             * it can be used to hold any combination of encoders required.).
             * </p>
             * 
             */
            class Map2Inference : Transformer<IDictionary<string, object>, ManualInput>
            {
                private FunctionFactory FunctionFactory { get; }

                public Map2Inference(FunctionFactory functionFactory)
                {
                    FunctionFactory = functionFactory;
                }

                protected override ManualInput DoMapping(IDictionary<string, object> input)
                {
                    var layer = FunctionFactory.Layer;
                    // Indicates a value that skips the encoding step
                    if (layer._encoderTuples == null)
                    {
                        layer._encoderTuples = layer.Encoder.GetEncoders(layer.Encoder);
                    }
                    // Store the encoding
                    int[] encoding = layer.Encoder.Encode(input);
                    FunctionFactory.Inference.SetSdr(encoding).SetEncoding(encoding);
                    layer.DoEncoderBucketMapping(FunctionFactory.Inference, input);
                    return FunctionFactory.Inference.SetRecordNum(layer.GetRecordNum()).SetLayerInput(input);
                }

                //public override ObservableCollection<ManualInput> Call(ObservableCollection<IDictionary> t1)
                //{
                //        return t1.Select(new Func<Map, ManualInput>()
                //        {

                //            public override ManualInput call(Map t1)
                //    {
                //        if (encoderTuples == null)
                //        {
                //            encoderTuples = encoder.GetEncoders(encoder);
                //        })

                //                // Store the encoding
                //                int[] encoding = encoder.encode(t1);
                //        inference.sdr(encoding).encoding(encoding);

                //        DoEncoderBucketMapping(inference, t1);

                //        return inference.recordNum(GetRecordNum()).layerInput(t1);
                //    }
                //});
                //}
            }

            /**
             * <p>
             * Emits an <see cref="IObservable{T}"/> which is transformed from a binary vector
             * input type to one that emits <see cref="IInference"/>s.
             * </p>
             * <p>
             * This type is used when bypassing an encoder and possibly any other
             * algorithm usually connected in a sequence of algorithms within a
             * {@link Layer}
             * </p>
             */
            class Vector2Inference : Transformer<int[], ManualInput>
            {
                private FunctionFactory FunctionFactory { get; }

                public Vector2Inference(FunctionFactory functionFactory)
                {
                    FunctionFactory = functionFactory;
                }

                protected override ManualInput DoMapping(int[] input)
                {
                    // Indicates a value that skips the encoding step
                    return FunctionFactory.Inference
                        .SetRecordNum(FunctionFactory.Layer.GetRecordNum())
                        .SetSdr(input)
                        .SetLayerInput(input);
                }

                //    public Observable<ManualInput> call(Observable<int[]> t1)
                //    {
                //        return t1.map(new Func<int[], ManualInput>() {

                //                @Override
                //                public ManualInput call(int[] t1)
                //    {
                //        // Indicates a value that skips the encoding step
                //        return inference.recordNum(GetRecordNum()).sdr(t1).layerInput(t1);
                //    }
                //});
                //        }
            }

            /// <summary>
            /// Transforms image definition to manual input
            /// </summary>
            class ImageDefinition2Inference : Transformer<ImageDefinition, ManualInput>
            {
                private FunctionFactory FunctionFactory { get; }

                public ImageDefinition2Inference(FunctionFactory functionFactory)
                {
                    FunctionFactory = functionFactory;
                }

                protected override ManualInput DoMapping(ImageDefinition input)
                {
                    // Indicates a value that skips the encoding step
                    return FunctionFactory.Inference
                        .SetRecordNum(FunctionFactory.Layer.GetRecordNum())
                        .SetSdr(input.InputVector)
                        // TODO: find where the category in is set
                        .SetClassifierInput(new Map<string, object>
                        {
                            { "categoryIn", input.CategoryIndices }
                        })
                        .SetLayerInput(input.InputVector);
                }
            }

            /**
             * Emits an <see cref="IObservable{T}"/> which copies an Inference input to the
             * output, storing relevant information in this layer's inference object
             * along the way.
             */
            class Copy2Inference : Transformer<ManualInput, ManualInput>
            {
                private NamedTuple _swap;
                private bool _swapped;

                private FunctionFactory FunctionFactory { get; }

                public Copy2Inference(FunctionFactory functionFactory)
                {
                    FunctionFactory = functionFactory;
                }

                protected override ManualInput DoMapping(ManualInput t1)
                {
                    // Inference is shared along entire network
                    if (!_swapped)
                    {
                        _swap = FunctionFactory.Inference.GetClassifiers();
                        FunctionFactory.Inference = t1;
                        FunctionFactory.Inference.SetClassifiers(_swap);
                        _swapped = true;
                    }
                    // Indicates a value that skips the encoding step
                    return FunctionFactory.Inference
                        .SetRecordNum(FunctionFactory.Layer.GetRecordNum())
                        .SetSdr(t1.GetSdr())
                        .SetRecordNum(t1.GetRecordNum())
                        .SetLayerInput(t1);
                }

                //public Observable<ManualInput> call(Observable<ManualInput> t1)
                //{
                //    return t1.map(new Func<ManualInput, ManualInput>() {

                //    NamedTuple swap;
                //    boolean swapped;

                //    @Override
                //            public ManualInput call(ManualInput t1)
                //{
                //    // Inference is shared along entire network
                //    if (!swapped)
                //    {
                //        swap = inference.GetClassifiers();
                //        inference = t1;
                //        inference.classifiers(swap);
                //        swapped = true;
                //    }
                //    // Indicates a value that skips the encoding step
                //    return inference.recordNum(GetRecordNum()).sdr(t1.GetSDR()).recordNum(t1.GetRecordNum()).layerInput(t1);
                //}
                //    });
                //}
            }

            //////////////////////////////////////////////////////////////////////////////
            //                    INPUT TRANSFORMATION FUNCTIONS                        //
            //////////////////////////////////////////////////////////////////////////////
            public IObservable<ManualInput> CreateEncoderFunc(IObservable<object> input)
            {
                var transformer = new String2Inference(this);
                return transformer.TransformFiltered(input, t => t is string);
                //return @in.ofType(typeof(String[])).Compose(new String2Inference());
            }

            public IObservable<ManualInput> CreateMultiMapFunc(IObservable<object> input)
            {
                var transformer = new Map2Inference(this);
                return transformer.TransformFiltered(input, t => t is IDictionary<string, object>);

                //return @in.ofType(typeof(Map)).Compose(new Map2Inference());
            }

            public IObservable<ManualInput> CreateVectorFunc(IObservable<object> input)
            {
                var transformer = new Vector2Inference(this);
                return transformer.TransformFiltered(input, t => t is int[]);
                //return @in.ofType(typeof(int[])).compose(new Vector2Inference());
            }

            public IObservable<ManualInput> CreateImageFunc(IObservable<object> input)
            {
                var transformer = new ImageDefinition2Inference(this);
                return transformer.TransformFiltered(input, t => t is ImageDefinition);
                //return @in.ofType(typeof(int[])).compose(new Vector2Inference());
            }

            public IObservable<ManualInput> CreateManualInputFunc(IObservable<object> input)
            {
                var transformer = new Copy2Inference(this);
                return transformer.TransformFiltered(input, t => t is ManualInput);
                //return @in.ofType(typeof(ManualInput)).compose(new Copy2Inference());
            }

            //////////////////////////////////////////////////////////////////////////////
            //                   OBSERVABLE COMPONENT CREATION METHODS                  //
            //////////////////////////////////////////////////////////////////////////////
            public Func<ManualInput, ManualInput> CreateSpatialFunc(SpatialPooler sp)
            {
                return t1 =>
                {
                    int inputWidth = -1;
                    if (t1.GetSdr().Length > 0 && ArrayUtils.IsSparse(t1.GetSdr()))
                    {
                        if (inputWidth == -1)
                        {
                            inputWidth = Layer.CalculateInputWidth();
                        }
                        t1.SetSdr(ArrayUtils.AsDense(t1.GetSdr(), inputWidth));
                    }

                    return t1.SetSdr(Layer.SpatialInput(t1.GetSdr())).SetFeedForwardActiveColumns(t1.GetSdr());
                };
                //return new Func<ManualInput, ManualInput>() {

                //            int inputWidth = -1;

                //            public ManualInput call(ManualInput t1)
                //            {
                //                if (t1.GetSDR().length > 0 && ArrayUtils.isSparse(t1.GetSDR()))
                //                {
                //                    if (inputWidth == -1)
                //                    {
                //                        inputWidth = calculateInputWidth();
                //                    }
                //                    t1.sdr(ArrayUtils.asDense(t1.GetSDR(), inputWidth));
                //                }

                //                return t1.sdr(spatialInput(t1.GetSDR())).feedForwardActiveColumns(t1.GetSDR());
                //            }
                //        };
            }

            public Func<ManualInput, ManualInput> CreateTemporalFunc(TemporalMemory tm)
            {
                return t1 =>
                {
                    if (!ArrayUtils.IsSparse(t1.GetSdr()))
                    {
                        // Set on Layer, then set sparse actives as the sdr,
                        // then set on Manual Input (t1)
                        t1 = t1.SetSdr(Layer.SetFeedForwardSparseActives(ArrayUtils.Where(t1.GetSdr(), ArrayUtils.WHERE_1))).SetFeedForwardSparseActives(t1.GetSdr());
                    }
                    return t1.SetSdr(Layer.TemporalInput(t1.GetSdr(), t1));
                };
                //    return new Func<ManualInput, ManualInput>() {

                //    @Override
                //    public ManualInput call(ManualInput t1)
                //{
                //    if (!ArrayUtils.isSparse(t1.GetSDR()))
                //    {
                //        // Set on Layer, then set sparse actives as the sdr,
                //        // then set on Manual Input (t1)
                //        t1 = t1.sdr(feedForwardSparseActives(ArrayUtils.where(t1.GetSDR(), ArrayUtils.WHERE_1))).feedForwardSparseActives(t1.GetSDR());
                //    }
                //    return t1.sdr(temporalInput(t1.GetSDR(), t1));
                //}
                //    };
            }

            public Func<ManualInput, ManualInput> CreateClassifierFunc()
            {
                object bucketIdx = null, actValue = null;
                IDictionary<string, object> inputMap = new CustomGetDictionary<string, object>(k => k.Equals("bucketIdx") ? bucketIdx : actValue);
                return t1 =>
                {
                    var ci = t1.GetClassifierInput();
                    int recordNum = Layer.GetRecordNum();
                    foreach (string key in ci.Keys)
                    {
                        NamedTuple inputs = (NamedTuple) ci[key];
                        bucketIdx = inputs.Get("bucketIdx");
                        actValue = inputs.Get("inputValue");

                        IClassifier c = (IClassifier)t1.GetClassifiers().Get(key);
                        Classification<object> result = c.Compute<object>(recordNum, inputMap, t1.GetSdr(), Layer.IsLearn, true);

                        t1.SetRecordNum(recordNum).StoreClassification((string)inputs.Get("name"), result);
                    }
                    return t1;
                };
                //        return new Func<ManualInput, ManualInput>()
                //        {

                //        private Object bucketIdx;
                //        private Object actValue;
                //        Map<String, Object> inputMap = new HashMap<String, Object>()
                //        {

                //                private static final long serialVersionUID = 1L;

                //               public Object get(Object o)
                //                {
                //                    return o.equals("bucketIdx") ? bucketIdx : actValue;
                //                }
                //         };

                //         public ManualInput call(ManualInput t1)
                //      {
                //      Map<String, NamedTuple> ci = t1.GetClassifierInput();
                //      int recordNum = getRecordNum();
                //      for (String key : ci.keySet())
                //      {
                //          NamedTuple inputs = ci.Get(key);
                //          bucketIdx = inputs.Get("bucketIdx");
                //          actValue = inputs.Get("inputValue");

                //         CLAClassifier c = (CLAClassifier)t1.GetClassifiers().Get(key);
                //         Classification<Object> result = c.Compute(recordNum, inputMap, t1.GetSDR(), isLearn, true);

                //         t1.recordNum(recordNum).storeClassification((String)inputs.Get("name"), result);
                //       }

                //          return t1;
                //      }
                //     };
            }

            public Func<ManualInput, ManualInput> CreateAnomalyFunc(Anomaly an)
            {
                int cellsPerColumn = Layer.Connections.GetCellsPerColumn();
                return t1 =>
                {
                    if (t1.GetFeedForwardSparseActives() == null || t1.GetPreviousPredictiveCells() == null)
                    {
                        return t1.SetAnomalyScore(1.0);
                    }
                    return t1.SetAnomalyScore(Layer.AnomalyComputer.Compute(t1.GetFeedForwardSparseActives(),
                        SDR.CellsAsColumnIndices(t1.GetPreviousPredictiveCells(), cellsPerColumn), 0, 0));
                };
                //return new Func<ManualInput, ManualInput>() {

                //    int cellsPerColumn = connections.GetCellsPerColumn();

                //    public ManualInput call(ManualInput t1)
                //{
                //    if (t1.GetFeedForwardSparseActives() == null || t1.GetPreviousPredictiveCells() == null)
                //    {
                //        return t1.anomalyScore(1.0);
                //    }
                //    return t1.anomalyScore(anomalyComputer.compute(t1.GetFeedForwardSparseActives(),
                //        SDR.cellsAsColumnIndices(t1.GetPreviousPredictiveCells(), cellsPerColumn), 0, 0));
                //}
                //    };
            }

        }

        /**
         * Re-initializes the {@link HTMSensor} following deserialization or restart
         * after halt.
         */
        private void RecreateSensors()
        {
            if (Sensor != null)
            {
                // Recreate the Sensor and its underlying Stream
                Type sensorKlass = Sensor.GetType();
                if (sensorKlass.FullName.IndexOf("File") != -1)
                {
                    Object path = Sensor.GetSensorParams().Get("PATH");
                    Sensor = (IHTMSensor)Sensor<FileSensor>.Create(
                         FileSensor.Create, SensorParams.Create(SensorParams.Keys.Path, "", path));
                }
                else if (sensorKlass.FullName.IndexOf("Observ") != -1)
                {
                    Object supplierOfObservable = Sensor.GetSensorParams().Get("ONSUB");
                    Sensor = (IHTMSensor)Sensor<ObservableSensor<string[]>>.Create(
                         ObservableSensor<string[]>.Create, SensorParams.Create(SensorParams.Keys.Obs, "", supplierOfObservable));
                }
                //else if (sensorKlass.FullName.IndexOf("URI") != -1)
                //{
                //    Object url = Sensor.GetSensorParams().Get("URI");
                //    Sensor = (IHTMSensor)Sensor.Create(
                //         UriSensor.Create, SensorParams.Create(SensorParams.Keys.Uri, "", url));
                //}
            }
        }

        public override int GetHashCode()
        {
            const int prime = 31;
            int result = 1;
            result = prime * result + ((Name == null) ? 0 : Name.GetHashCode());
            result = prime * result + _recordNum;
            result = prime * result + (int) AlgoContentMask;
            result = prime * result + ((CurrentInference == null) ? 0 : CurrentInference.GetHashCode());
            result = prime * result + (_hasGenericProcess ? 1231 : 1237);
            result = prime * result + (_isClosed ? 1231 : 1237);
            result = prime * result + (_isHalted ? 1231 : 1237);
            result = prime * result + (IsLearn ? 1231 : 1237);
            result = prime * result + ((ParentRegion == null) ? 0 : ParentRegion.GetHashCode());
            result = prime * result + ((SensorParams == null) ? 0 : SensorParams.GetHashCode());
            return result;
        }


        public override bool Equals(object obj)
        {
            if (this == obj)
                return true;
            if (obj == null)
                return false;
            if (GetType() != obj.GetType())
                return false;
            Layer<T> other = (Layer<T>)obj;
            if (Name == null)
            {
                if (other.Name != null)
                    return false;
            }
            else if (!Name.Equals(other.Name))
                return false;
            if (AlgoContentMask != other.AlgoContentMask)
                return false;
            if (CurrentInference == null)
            {
                if (other.CurrentInference != null)
                    return false;
            }
            else if (!CurrentInference.Equals(other.CurrentInference))
                return false;
            if (_recordNum != other._recordNum)
                return false;
            if (_hasGenericProcess != other._hasGenericProcess)
                return false;
            if (_isClosed != other._isClosed)
                return false;
            if (_isHalted != other._isHalted)
                return false;
            if (IsLearn != other.IsLearn)
                return false;
            if (ParentRegion == null)
            {
                if (other.ParentRegion != null)
                    return false;
            }
            else if (other.ParentRegion == null || !ParentRegion.GetName().Equals(other.ParentRegion.GetName()))
                return false;
            if (SensorParams == null)
            {
                if (other.SensorParams != null)
                    return false;
            }
            else if (!SensorParams.Equals(other.SensorParams))
                return false;
   
            return true;
        }
    }

}<|MERGE_RESOLUTION|>--- conflicted
+++ resolved
@@ -121,13 +121,8 @@
         [NonSerialized]
         protected static readonly ILog Logger = LogManager.GetLogger(typeof(Layer<T>));
 
-<<<<<<< HEAD
+        protected int numColumns;
         protected readonly FunctionFactory _factory;
-=======
-        protected int numColumns;
-
-        private FunctionFactory _factory;
->>>>>>> 6024a011
 
         /// <summary>
         /// Active columns in the <see cref="SpatialPooler"/> at time "t"
@@ -771,82 +766,6 @@
             StartLayerThread();
         }
 
-<<<<<<< HEAD
-                var outputStream = (IBaseStream)Sensor.GetOutputStream();
-
-                int[] intArray = null;
-                object inputObject;
-
-                while (!outputStream.EndOfStream)
-                {
-                    inputObject = outputStream.ReadUntyped();
-                    if (inputObject is int[])
-                    {
-                        intArray = (int[])inputObject;
-                    }
-                    bool doComputation = false;
-                    bool computed = false;
-                    try
-                    {
-                        if (_isHalted)
-                        {
-                            NotifyComplete();
-                            if (_next != null)
-                            {
-                                _next.Halt();
-                            }
-                        }
-                        else
-                        {
-                            doComputation = true;
-                        }
-                    }
-                    catch (Exception e)
-                    {
-                        Console.WriteLine(e);
-                        NotifyError(new ApplicationException("Unknown Exception while filtering input", e));
-                        throw;
-                    }
-
-                    if (!doComputation) continue;
-
-                    try
-                    {
-
-                        //Debug.WriteLine("Computing in the foreach loop: " + Arrays.ToString(intArray));
-                        if (intArray != null) _factory.Inference.SetEncoding(intArray);
-
-                        Compute(inputObject);
-                        computed = true;
-
-                        // Notify all downstream observers that the stream is closed
-                        if (!Sensor.EndOfStream())
-                        {
-                            NotifyComplete();
-                        }
-                    }
-                    catch (Exception e)
-                    {
-                        Console.WriteLine(e);
-                        if (Debugger.IsAttached) Debugger.Break();
-                        NotifyError(e);
-                    }
-
-                    if (!computed)
-                    {
-                        // Wait a little while, because new work can come
-                        Thread.Sleep(5000);
-                    }
-                }
-
-                Debug.WriteLine("#> Layer [" + GetName() + "] thread has exited.");
-            }, TaskCreationOptions.LongRunning);
-
-            //LayerThread.Name = "Sensor Layer [" + GetName() + "] Thread";
-            LayerThread.Start();
-
-            Logger.Debug(string.Format("Start called on Layer thread {0}", LayerThread));
-=======
         public override void Restart(bool startAtIndex)
         {
             _isHalted = false;
@@ -896,7 +815,6 @@
 
                 Logger.Debug($"Re-Start called on Layer thread {LayerThread}");
             }
->>>>>>> 6024a011
         }
 
         /// <summary>
@@ -1447,13 +1365,6 @@
             return SDR.AsCellIndices(ActiveCells = cc.ActiveCells());
         }
 
-<<<<<<< HEAD
-        public FunctionFactory GetFunctionFactory()
-        {
-            return _factory;
-        }
-
-=======
         protected void StartLayerThread()
         {
             LayerThread = new Task(() =>
@@ -1582,8 +1493,12 @@
             Logger.Debug($"Start called on Layer thread {LayerThread}");
         }
 
-        
->>>>>>> 6024a011
+
+        public FunctionFactory GetFunctionFactory()
+        {
+            return _factory;
+        }
+
         //////////////////////////////////////////////////////////////
         //        Inner Class Definition Transformer Example        //
         //////////////////////////////////////////////////////////////
@@ -1604,12 +1519,8 @@
         /// <see cref="Layer{T}.ResolveObservableSequence{V}(V)"/>
         /// <see cref="Layer{T}.FillInSequence(System.IObservable{HTM.Net.Network.ManualInput})"/>
         /// </summary>
-<<<<<<< HEAD
+        [Serializable]
         public class FunctionFactory
-=======
-        [Serializable]
-        internal class FunctionFactory
->>>>>>> 6024a011
         {
             internal Layer<T> Layer { get; set; }
 
