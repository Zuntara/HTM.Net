--- conflicted
+++ resolved
@@ -63,13 +63,8 @@
       <HintPath>..\packages\Moq.4.5.23\lib\net45\Moq.dll</HintPath>
       <Private>True</Private>
     </Reference>
-<<<<<<< HEAD
-    <Reference Include="Newtonsoft.Json, Version=8.0.0.0, Culture=neutral, PublicKeyToken=30ad4fe6b2a6aeed, processorArchitecture=MSIL">
-      <HintPath>..\packages\Newtonsoft.Json.8.0.3\lib\net45\Newtonsoft.Json.dll</HintPath>
-=======
     <Reference Include="Newtonsoft.Json, Version=9.0.0.0, Culture=neutral, PublicKeyToken=30ad4fe6b2a6aeed, processorArchitecture=MSIL">
       <HintPath>..\packages\Newtonsoft.Json.9.0.1\lib\net45\Newtonsoft.Json.dll</HintPath>
->>>>>>> 6024a011
       <Private>True</Private>
     </Reference>
     <Reference Include="System" />
